import { useState, useRef, useCallback, useEffect } from 'react';
import ReactFlow, { Controls, Background, MiniMap, SelectionMode } from 'reactflow';
import { useStore } from './store';
import { shallow } from 'zustand/shallow';
import { InputNode } from './nodes/inputNode';
import { LLMNode } from './nodes/llmNode';
import { OutputNode } from './nodes/outputNode';
import { TextNode } from './nodes/textNode';
import { FilterNode } from './nodes/filterNode';
import { TransformNode } from './nodes/transformNode';
import { DelayNode } from './nodes/delayNode';
import { ApiNode } from './nodes/apiNode';
import { ConditionalNode } from './nodes/conditionalNode';

// ui.js
// Displays the drag-and-drop UI with Rectangle Selection Tool
// --------------------------------------------------

import 'reactflow/dist/style.css';

const gridSize = 20;
const proOptions = { hideAttribution: true };
const nodeTypes = {
  customInput: InputNode,
  llm: LLMNode,
  customOutput: OutputNode,
  text: TextNode,
  filter: FilterNode,
  transform: TransformNode,
  delay: DelayNode,
  api: ApiNode,
  conditional: ConditionalNode,
};

const selector = (state) => ({
  nodes: state.nodes,
  edges: state.edges,
  getNodeID: state.getNodeID,
  addNode: state.addNode,
  onNodesChange: state.onNodesChange,
  onEdgesChange: state.onEdgesChange,
  onConnect: state.onConnect,
  deleteSelectedNodes: state.deleteSelectedNodes,
  cloneNode: state.cloneNode,
  cloneSelectedNodes: state.cloneSelectedNodes,
});

export const PipelineUI = () => {
    const reactFlowWrapper = useRef(null);
    const [reactFlowInstance, setReactFlowInstance] = useState(null);
    const [isAltPressed, setIsAltPressed] = useState(false);
    const [isSpacePressed, setIsSpacePressed] = useState(false);
    const [selectionMode, setSelectionMode] = useState(SelectionMode.Partial);
    const {
      nodes,
      edges,
      getNodeID,
      addNode,
      onNodesChange,
      onEdgesChange,
      onConnect,
      deleteSelectedNodes,
      cloneNode,
      cloneSelectedNodes,
    } = useStore(selector, shallow);

    // Unified keyboard event handling
    useEffect(() => {
        const handleKeyDown = (event) => {
            // Skip keyboard shortcuts if user is typing in an input field
            const isTypingInInput = event.target.tagName === 'INPUT' || 
                                   event.target.tagName === 'TEXTAREA' || 
                                   event.target.contentEditable === 'true' ||
                                   event.target.getAttribute('contenteditable') === 'true';
            
            if (isTypingInInput) {
                return; // Let the input handle the event normally
            }
            
            // Delete selected nodes (only when not typing)
            if (event.key === 'Delete' || event.key === 'Backspace') {
                event.preventDefault();
                deleteSelectedNodes();
            }
            
            // Clone/Duplicate selected nodes with Ctrl+D or Cmd+D
            if ((event.ctrlKey || event.metaKey) && event.key === 'd') {
                event.preventDefault();
                const selectedNodes = nodes.filter(node => node.selected);
                if (selectedNodes.length > 0) {
                    cloneSelectedNodes();
                }
            }
            
            // Alt key for duplication
            if (event.key === 'Alt') {
                setIsAltPressed(true);
            }
            
            // Space key for panning mode (disable selection temporarily)
            if (event.key === ' ') {
                setIsSpacePressed(true);
            }
        };

        const handleKeyUp = (event) => {
            // Skip if user is typing in an input field
            const isTypingInInput = event.target.tagName === 'INPUT' || 
                                   event.target.tagName === 'TEXTAREA' || 
                                   event.target.contentEditable === 'true' ||
                                   event.target.getAttribute('contenteditable') === 'true';
            
            if (isTypingInInput) {
                return; // Let the input handle the event normally
            }
            
            if (event.key === 'Alt') {
                setIsAltPressed(false);
            }
            if (event.key === ' ') {
                setIsSpacePressed(false);
            }
        };

        document.addEventListener('keydown', handleKeyDown);
        document.addEventListener('keyup', handleKeyUp);

        return () => {
            document.removeEventListener('keydown', handleKeyDown);
            document.removeEventListener('keyup', handleKeyUp);
        };
    }, [deleteSelectedNodes, cloneSelectedNodes, nodes]);

    // Node drag with Alt for duplication
    const onNodeDragStart = useCallback((event, node) => {
        if (isAltPressed) {
            const duplicatedNode = cloneNode(node.id, {
                x: node.position.x + 20,
                y: node.position.y + 20
            });
        }
    }, [isAltPressed, cloneNode]);

    // Selection change handler with enhanced logging
    const onSelectionChange = useCallback(({ nodes, edges }) => {
        console.log('🎯 Selection changed:', {
            nodes: nodes.length,
            edges: edges.length,
            selectedNodes: nodes.map(n => ({ id: n.id, type: n.type }))
        });
        
        // Update selection mode based on current selection
        if (nodes.length > 1) {
            console.log('📦 Multi-node selection active');
        }
    }, []);

    const getInitNodeData = (nodeID, type) => {
      let nodeData = { id: nodeID, nodeType: `${type}` };
      return nodeData;
    }



    const onDrop = useCallback(
        (event) => {
          event.preventDefault();
    
          const reactFlowBounds = reactFlowWrapper.current.getBoundingClientRect();
          if (event?.dataTransfer?.getData('application/reactflow')) {
            const appData = JSON.parse(event.dataTransfer.getData('application/reactflow'));
            const type = appData?.nodeType;
      
            // check if the dropped element is valid
            if (typeof type === 'undefined' || !type) {
              return;
            }
      
            const position = reactFlowInstance.project({
              x: event.clientX - reactFlowBounds.left,
              y: event.clientY - reactFlowBounds.top,
            });

            const nodeID = getNodeID(type);
            const newNode = {
              id: nodeID,
              type,
              position,
              data: getInitNodeData(nodeID, type),
            };
      
            addNode(newNode);
          }
        },
        [reactFlowInstance, getNodeID, addNode]
    );

    const onDragOver = useCallback((event) => {
        event.preventDefault();
        event.dataTransfer.dropEffect = 'move';
    }, []);

    return (
        <>
        <div ref={reactFlowWrapper} style={{width: '100vw', height: '70vh', flex: 1, backgroundColor: 'var(--color-gray-50)'}}>
            {/* Selection Mode Indicator */}
            <div style={{
                position: 'absolute',
                top: '10px',
                left: '10px',
                zIndex: 1000,
                display: 'flex',
                gap: '8px',
                alignItems: 'center'
            }}>
                
            </div>

            <ReactFlow
                nodes={nodes}
                edges={edges}
                onNodesChange={onNodesChange}
                onEdgesChange={onEdgesChange}
                onConnect={onConnect}
                onDrop={onDrop}
                onDragOver={onDragOver}
                onInit={setReactFlowInstance}
                onNodeDragStart={onNodeDragStart}
                onSelectionChange={onSelectionChange}
                nodeTypes={nodeTypes}
                proOptions={proOptions}
                snapGrid={[gridSize, gridSize]}
                connectionLineType='smoothstep'
                multiSelectionKeyCode={['Meta', 'Ctrl', 'Shift']}
                deleteKeyCode={['Backspace', 'Delete']}
                selectionKeyCode={null}
                panOnDrag={isSpacePressed}
                selectionMode={selectionMode}
                selectNodesOnDrag={false}
                defaultEdgeOptions={{
                    style: { 
                        strokeWidth: 2, 
                        stroke: 'var(--color-primary)',
                        cursor: 'pointer'
                    },
                    type: 'smoothstep',
                    animated: true,
                    markerEnd: { type: 'arrowclosed', color: 'var(--color-primary)' }
                }}
                style={{
                    cursor: isSpacePressed ? 'grab' : 'default'
                }}
            >
                <Background 
                    color="var(--color-gray-200)" 
                    gap={gridSize} 
                    size={1}
                />
                <Controls 
                    style={{
                        backgroundColor: 'var(--color-white)',
                        border: '1px solid var(--color-gray-200)',
                        borderRadius: 'var(--border-radius)',
                        boxShadow: 'var(--shadow-md)'
                    }}
                />
                <MiniMap 
                    style={{
                        backgroundColor: 'var(--color-white)',
                        border: '1px solid var(--color-gray-200)',
                        borderRadius: 'var(--border-radius)',
                        boxShadow: 'var(--shadow-md)'
                    }}
                    nodeColor={(node) => {
                        if (node.selected) return '#8b5cf6';
                        switch(node.type) {
                            case 'text': return '#8b5cf6';
                            case 'customInput': return '#10b981';
                            case 'customOutput': return '#ef4444';
                            case 'llm': return '#f59e0b';
                            default: return 'var(--color-primary)';
                        }
                    }}
                    maskColor="var(--color-gray-100)"
                />
            </ReactFlow>
            
<<<<<<< HEAD
            
=======
            {/* Instructions overlay */}
            <div style={{
                position: 'absolute',
                bottom: '20px',
                right: '20px',
                padding: '12px 16px',
                backgroundColor: 'rgba(255, 255, 255, 0.95)',
                borderRadius: '8px',
                boxShadow: '0 4px 12px rgba(0,0,0,0.15)',
                fontSize: '11px',
                color: '#6b7280',
                maxWidth: '300px',
                lineHeight: '1.4',
                border: '1px solid #e5e7eb'
            }}>
                <div style={{ fontWeight: '600', color: '#8b5cf6', marginBottom: '6px' }}>
                    🎯 Selection Tools:
                </div>
                <div><strong>Drag:</strong> Rectangle select multiple nodes</div>
                <div><strong>Ctrl/Cmd+Click:</strong> Multi-select individual nodes</div>
                <div><strong>Alt+Drag:</strong> Duplicate node while dragging</div>
                <div><strong>Ctrl/Cmd+D:</strong> Clone selected nodes</div>
                <div><strong>Space:</strong> Hold to pan (disable selection)</div>
                <div><strong>Delete:</strong> Remove selected items</div>
            </div>
>>>>>>> 3e349789
        </div>
        </>
    )
}<|MERGE_RESOLUTION|>--- conflicted
+++ resolved
@@ -213,7 +213,30 @@
                 gap: '8px',
                 alignItems: 'center'
             }}>
-                
+                <div style={{
+                    padding: '6px 12px',
+                    backgroundColor: 'white',
+                    borderRadius: '6px',
+                    boxShadow: '0 2px 4px rgba(0,0,0,0.1)',
+                    fontSize: '12px',
+                    fontWeight: '500',
+                    color: '#8b5cf6',
+                    border: '1px solid #e5e7eb'
+                }}>
+                    🎯 Rectangle Selection: {isSpacePressed ? 'OFF (Panning)' : 'ON'}
+                </div>
+                <div style={{
+                    padding: '6px 12px',
+                    backgroundColor: isAltPressed ? '#8b5cf6' : 'white',
+                    color: isAltPressed ? 'white' : '#6b7280',
+                    borderRadius: '6px',
+                    boxShadow: '0 2px 4px rgba(0,0,0,0.1)',
+                    fontSize: '12px',
+                    fontWeight: '500',
+                    border: '1px solid #e5e7eb'
+                }}>
+                    📋 Alt: {isAltPressed ? 'Duplication Ready' : 'Hold to Duplicate'}
+                </div>
             </div>
 
             <ReactFlow
@@ -285,9 +308,6 @@
                 />
             </ReactFlow>
             
-<<<<<<< HEAD
-            
-=======
             {/* Instructions overlay */}
             <div style={{
                 position: 'absolute',
@@ -313,7 +333,6 @@
                 <div><strong>Space:</strong> Hold to pan (disable selection)</div>
                 <div><strong>Delete:</strong> Remove selected items</div>
             </div>
->>>>>>> 3e349789
         </div>
         </>
     )
